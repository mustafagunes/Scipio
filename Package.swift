--- conflicted
+++ resolved
@@ -34,15 +34,12 @@
                  from: "1.0.0"),
         .package(url: "https://github.com/onevcat/Rainbow",
                  .upToNextMinor(from: "4.0.1")),
-<<<<<<< HEAD
         .package(url: "https://github.com/giginet/scipio-cache-storage.git",
                  revision: "3b286ae2130b3aefb2efa8bf059065e5dc613350"),
-=======
         .package(url: "https://github.com/soto-project/soto-codegenerator",
                  from: "0.6.0"),
         .package(url: "https://github.com/soto-project/soto-core.git",
                  from: "6.4.0"),
->>>>>>> c70ddfd2
     ],
     targets: [
         .executableTarget(
@@ -73,36 +70,15 @@
             name: "GenerateScipioVersion",
             capability: .buildTool()
         ),
-<<<<<<< HEAD
-=======
-        .target(
-            name: "ScipioS3Storage",
-            dependencies: [
-                .target(name: "ScipioKit"),
-                .product(name: "SotoCore", package: "soto-core"),
-            ],
-            swiftSettings: swiftSettings,
-            plugins: [
-                .plugin(name: "SotoCodeGeneratorPlugin", package: "soto-codegenerator"),
-            ]
-        ),
->>>>>>> c70ddfd2
         .testTarget(
             name: "ScipioKitTests",
             dependencies: [
                 .target(name: "ScipioKit"),
             ],
             exclude: ["Resources/Fixtures/"],
-<<<<<<< HEAD
-            resources: [.copy("Resources/Fixtures")]),
-=======
             resources: [.copy("Resources/Fixtures")],
             swiftSettings: swiftSettings
         ),
-        .testTarget(
-            name: "ScipioS3StorageTests",
-            dependencies: ["ScipioS3Storage"]),
->>>>>>> c70ddfd2
     ]
 )
 
