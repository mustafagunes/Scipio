import Foundation
import TSCUtility
#if compiler(>=6.0)
@_spi(SwiftPMInternal) import PackageModel
@_spi(SwiftPMInternal) import struct Basics.Environment
#else
import PackageModel
#endif
import TSCBasic
import struct Basics.Triple
import struct Basics.Environment

struct ToolchainGenerator {
    private let toolchainDirPath: AbsolutePath
    private let environment: [String: String]?
    private let executor: any Executor
    private let environment: Environment?

<<<<<<< HEAD
    init(toolchainDirPath: AbsolutePath, executor: any Executor = ProcessExecutor(), environment: Environment? = nil) {
=======
    init(
        toolchainDirPath: AbsolutePath,
        environment: [String: String]? = nil,
        executor: any Executor = ProcessExecutor()
    ) {
>>>>>>> 62c122e0
        self.toolchainDirPath = toolchainDirPath
        self.environment = environment
        self.executor = executor
        self.environment = environment
    }

    func makeToolChain(sdk: SDK) async throws -> UserToolchain {
        let destination: SwiftSDK = try await makeDestination(sdk: sdk)
<<<<<<< HEAD
        #if swift(>=5.10)
        return try UserToolchain(swiftSDK: destination, environment: environment ?? .current)
=======
        #if compiler(>=6.0)
        return try UserToolchain(
            swiftSDK: destination,
            environment: environment.map(Environment.init) ?? .current
        )
        #elseif swift(>=5.10)
        return try UserToolchain(swiftSDK: destination)
>>>>>>> 62c122e0
        #else
        return try UserToolchain(destination: destination)
        #endif
    }

    private func makeDestination(
        sdk: SDK
    ) async throws -> SwiftSDK {
        let sdkPathString = try await executor.execute(
            "/usr/bin/xcrun",
            "--sdk",
            sdk.settingValue,
            "--show-sdk-path"
        )
            .unwrapOutput()
            .spm_chomp()
        let sdkPath = try AbsolutePath(validating: sdkPathString)

        // Compute common arguments for clang and swift.
        var extraCCFlags: [String] = []
        var extraSwiftCFlags: [String] = []
        let sdkPaths = try SwiftSDK.sdkPlatformFrameworkPaths(environment: [:])
        extraCCFlags += ["-F", sdkPaths.fwk.pathString]
        extraSwiftCFlags += ["-F", sdkPaths.fwk.pathString]
        extraSwiftCFlags += ["-I", sdkPaths.lib.pathString]
        extraSwiftCFlags += ["-L", sdkPaths.lib.pathString]

        let buildFlags = BuildFlags(cCompilerFlags: extraCCFlags, swiftCompilerFlags: extraSwiftCFlags)
        #if compiler(>=6.0)
        return SwiftSDK(
            hostTriple: try? Triple("arm64-apple-\(sdk.settingValue)"),
            targetTriple: try? Triple("arm64-apple-\(sdk.settingValue)"),
            toolset: .init(toolchainBinDir: toolchainDirPath.spmAbsolutePath, buildFlags: buildFlags),
            pathsConfiguration: .init(sdkRootPath: sdkPath.spmAbsolutePath),
            xctestSupport: .supported
        )
        #elseif swift(>=5.10)
        return SwiftSDK(
            hostTriple: try? Triple("arm64-apple-\(sdk.settingValue)"),
            targetTriple: try? Triple("arm64-apple-\(sdk.settingValue)"),
            toolset: .init(toolchainBinDir: toolchainDirPath.spmAbsolutePath, buildFlags: buildFlags),
            pathsConfiguration: .init(sdkRootPath: sdkPath.spmAbsolutePath)
        )
        #else
        return Destination(
            hostTriple: try? Triple("arm64-apple-\(sdk.settingValue)"),
            targetTriple: try? Triple("arm64-apple-\(sdk.settingValue)"),
            sdkRootDir: sdkPath.spmAbsolutePath,
            toolchainBinDir: toolchainDirPath.spmAbsolutePath,
            extraFlags: buildFlags
        )
        #endif
    }
}<|MERGE_RESOLUTION|>--- conflicted
+++ resolved
@@ -8,35 +8,24 @@
 #endif
 import TSCBasic
 import struct Basics.Triple
-import struct Basics.Environment
 
 struct ToolchainGenerator {
     private let toolchainDirPath: AbsolutePath
     private let environment: [String: String]?
     private let executor: any Executor
-    private let environment: Environment?
 
-<<<<<<< HEAD
-    init(toolchainDirPath: AbsolutePath, executor: any Executor = ProcessExecutor(), environment: Environment? = nil) {
-=======
     init(
         toolchainDirPath: AbsolutePath,
         environment: [String: String]? = nil,
         executor: any Executor = ProcessExecutor()
     ) {
->>>>>>> 62c122e0
         self.toolchainDirPath = toolchainDirPath
         self.environment = environment
         self.executor = executor
-        self.environment = environment
     }
 
     func makeToolChain(sdk: SDK) async throws -> UserToolchain {
         let destination: SwiftSDK = try await makeDestination(sdk: sdk)
-<<<<<<< HEAD
-        #if swift(>=5.10)
-        return try UserToolchain(swiftSDK: destination, environment: environment ?? .current)
-=======
         #if compiler(>=6.0)
         return try UserToolchain(
             swiftSDK: destination,
@@ -44,7 +33,6 @@
         )
         #elseif swift(>=5.10)
         return try UserToolchain(swiftSDK: destination)
->>>>>>> 62c122e0
         #else
         return try UserToolchain(destination: destination)
         #endif
