import Foundation
@testable import ScipioKit
import XCTest

final class ClangCheckerTests: XCTestCase {
    private let clangVersion = """
Apple clang version 14.0.0 (clang-1400.0.29.102)
Target: arm64-apple-darwin21.6.0
Thread model: posix
InstalledDir: /Applications/Xcode.app/Contents/Developer/Toolchains/XcodeDefault.xctoolchain/usr/bin
"""
    
    func testParseClangVersion() async throws {
        let hook = { arguments in
            XCTAssertEqual(arguments, ["/usr/bin/xcrun", "clang", "--version"])
            return StubbableExecutorResult(arguments: arguments, success: self.clangVersion)
        }
        let clangParser = ClangChecker(executor: StubbableExecutor(executeHook: hook))
        let version = try await clangParser.fetchClangVersion()
        XCTAssertEqual(version, "clang-1400.0.29.102")
    }
    
    func testEncodeCacheKey() throws {
<<<<<<< HEAD
        let cacheKey = SwiftPMCacheKey(
            targetName: "MyTarget",
            pin: .revision("111111111"),
            buildOptions: .init(buildConfiguration: .release,
                                isDebugSymbolsEmbedded: false,
                                frameworkType: .dynamic,
                                sdks: [.iOS],
                                extraFlags: .init(swiftFlags: ["-D", "SOME_FLAG"]),
                                extraBuildParameters: ["SWIFT_OPTIMIZATION_LEVEL": "-Osize"],
                                enableLibraryEvolution: true),
            clangVersion: "clang-1400.0.29.102"
=======
        let cacheKey = CacheKey(targetName: "MyTarget",
                                pin: .revision("111111111"),
                                buildOptions: .init(buildConfiguration: .release,
                                                    isDebugSymbolsEmbedded: false,
                                                    frameworkType: .dynamic,
                                                    sdks: [.iOS],
                                                    extraFlags: .init(swiftFlags: ["-D", "SOME_FLAG"]),
                                                    extraBuildParameters: ["SWIFT_OPTIMIZATION_LEVEL": "-Osize"],
                                                    enableLibraryEvolution: true),
                                clangVersion: "clang-1400.0.29.102",
                                xcodeVersion: .init(xcodeVersion: "15.4", xcodeBuildVersion: "15F31d")
>>>>>>> c70ddfd2
        )
        let encoder = JSONEncoder()
        encoder.outputFormatting = [.sortedKeys, .prettyPrinted]
        let data = try encoder.encode(cacheKey)
        let rawString = try XCTUnwrap(String(data: data, encoding: .utf8))
        let expected = """
{
  "buildOptions" : {
    "buildConfiguration" : "release",
    "enableLibraryEvolution" : true,
    "extraBuildParameters" : {
      "SWIFT_OPTIMIZATION_LEVEL" : "-Osize"
    },
    "extraFlags" : {
      "swiftFlags" : [
        "-D",
        "SOME_FLAG"
      ]
    },
    "frameworkType" : "dynamic",
    "isDebugSymbolsEmbedded" : false,
    "sdks" : [
      "iOS"
    ]
  },
  "clangVersion" : "clang-1400.0.29.102",
  "pin" : {
    "revision" : "111111111"
  },
  "targetName" : "MyTarget",
  "xcodeVersion" : {
    "xcodeBuildVersion" : "15F31d",
    "xcodeVersion" : "15.4"
  }
}
"""
        XCTAssertEqual(rawString, expected)
    }
}<|MERGE_RESOLUTION|>--- conflicted
+++ resolved
@@ -21,31 +21,17 @@
     }
     
     func testEncodeCacheKey() throws {
-<<<<<<< HEAD
-        let cacheKey = SwiftPMCacheKey(
-            targetName: "MyTarget",
-            pin: .revision("111111111"),
-            buildOptions: .init(buildConfiguration: .release,
-                                isDebugSymbolsEmbedded: false,
-                                frameworkType: .dynamic,
-                                sdks: [.iOS],
-                                extraFlags: .init(swiftFlags: ["-D", "SOME_FLAG"]),
-                                extraBuildParameters: ["SWIFT_OPTIMIZATION_LEVEL": "-Osize"],
-                                enableLibraryEvolution: true),
-            clangVersion: "clang-1400.0.29.102"
-=======
-        let cacheKey = CacheKey(targetName: "MyTarget",
-                                pin: .revision("111111111"),
-                                buildOptions: .init(buildConfiguration: .release,
-                                                    isDebugSymbolsEmbedded: false,
-                                                    frameworkType: .dynamic,
-                                                    sdks: [.iOS],
-                                                    extraFlags: .init(swiftFlags: ["-D", "SOME_FLAG"]),
-                                                    extraBuildParameters: ["SWIFT_OPTIMIZATION_LEVEL": "-Osize"],
-                                                    enableLibraryEvolution: true),
-                                clangVersion: "clang-1400.0.29.102",
-                                xcodeVersion: .init(xcodeVersion: "15.4", xcodeBuildVersion: "15F31d")
->>>>>>> c70ddfd2
+        let cacheKey = SwiftPMCacheKey(targetName: "MyTarget",
+                                       pin: .revision("111111111"),
+                                       buildOptions: .init(buildConfiguration: .release,
+                                                           isDebugSymbolsEmbedded: false,
+                                                           frameworkType: .dynamic,
+                                                           sdks: [.iOS],
+                                                           extraFlags: .init(swiftFlags: ["-D", "SOME_FLAG"]),
+                                                           extraBuildParameters: ["SWIFT_OPTIMIZATION_LEVEL": "-Osize"],
+                                                           enableLibraryEvolution: true),
+                                       clangVersion: "clang-1400.0.29.102",
+                                       xcodeVersion: .init(xcodeVersion: "15.4", xcodeBuildVersion: "15F31d")
         )
         let encoder = JSONEncoder()
         encoder.outputFormatting = [.sortedKeys, .prettyPrinted]
